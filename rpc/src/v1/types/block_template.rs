use std::collections::HashMap;
use super::hash::H256;
<<<<<<< HEAD
use super::raw_transaction::RawTransaction;
use chain;
=======
use super::transaction::RawTransaction;
use db;
>>>>>>> bd517525
use miner;

/// Block template as described in:
/// https://github.com/bitcoin/bips/blob/master/bip-0022.mediawiki
/// https://github.com/bitcoin/bips/blob/master/bip-0023.mediawiki
/// https://github.com/bitcoin/bips/blob/master/bip-0009.mediawiki#getblocktemplate_changes
/// https://github.com/bitcoin/bips/blob/master/bip-0145.mediawiki
#[derive(Debug, Default, Serialize, Deserialize, PartialEq, Eq, Clone)]
pub struct BlockTemplate {
	/// The preferred block version
	pub version: u32,
	/// Specific block rules that are to be enforced
	pub rules: Option<Vec<String>>,
	/// Set of pending, supported versionbit (BIP 9) softfork deployments
	/// Keys: named softfork rules
	/// Values: identifies the bit number as indicating acceptance and readiness for given key
	pub vbavailable: Option<HashMap<String, u32>>,
	/// Bit mask of versionbits the server requires set in submissions
	pub vbrequired: Option<u32>,
	/// The hash of previous (best known) block
	pub previousblockhash: H256,
	/// Contents of non-coinbase transactions that should be included in the next block
	pub transactions: Vec<BlockTemplateTransaction>,
	/// Data that should be included in the coinbase's scriptSig content
	/// Keys: ignored
	/// Values: value to be included in scriptSig
	pub coinbaseaux: Option<HashMap<String, String>>,
	/// Maximum allowable input to coinbase transaction, including the generation award and transaction fees (in Satoshis)
	pub coinbasevalue: Option<u64>,
	/// information for coinbase transaction
	pub coinbasetxn: Option<BlockTemplateTransaction>,
	/// The hash target
	pub target: H256,
	/// The minimum timestamp appropriate for next block time in seconds since epoch (Jan 1 1970 GMT)
	pub mintime: Option<i64>,
	/// List of ways the block template may be changed, e.g. 'time', 'transactions', 'prevblock'
	pub mutable: Option<Vec<String>>,
	/// A range of valid nonces (constant 00000000ffffffff)
	pub noncerange: Option<String>,
	/// Limit of sigops in blocks
	pub sigoplimit: Option<u32>,
	/// Limit of block size
	pub sizelimit: Option<u32>,
	/// Limit of block weight
	pub weightlimit: Option<u32>,
	/// Current timestamp in seconds since epoch (Jan 1 1970 GMT)
	pub curtime: u32,
	/// Compressed target of next block
	pub bits: u32,
	/// The height of the next block
	pub height: u32,
}

/// Transaction data as included in `BlockTemplate`
#[derive(Debug, Default, Serialize, Deserialize, PartialEq, Eq, Clone)]
pub struct BlockTemplateTransaction {
	/// Transaction data encoded in hexadecimal
	pub data: RawTransaction,
	/// Transaction id encoded in little-endian hexadecimal
	pub txid: Option<H256>,
	/// Hash encoded in little-endian hexadecimal (including witness data)
	pub hash: Option<H256>,
	/// Transactions before this one (by 1-based index in 'transactions' list) that must be present in the final block if this one is
	pub depends: Option<Vec<u64>>,
	/// Difference in value between transaction inputs and outputs (in Satoshis).
	/// For coinbase transactions, this is a negative Number of the total collected block fees (ie, not including the block subsidy).
	/// If key is not present, fee is unknown and clients MUST NOT assume there isn't one
	pub fee: Option<i64>,
	/// Total SigOps cost, as counted for purposes of block limits.
	/// If key is not present, sigop cost is unknown and clients MUST NOT assume it is zero.
	pub sigops: Option<i64>,
	/// Total transaction weight, as counted for purposes of block limits.
	pub weight: Option<i64>,
	/// If provided and true, this transaction must be in the final block
	pub required: bool,
}

impl From<miner::BlockTemplate> for BlockTemplate {
	fn from(block: miner::BlockTemplate) -> Self {
		BlockTemplate {
			version: block.version,
			previousblockhash: block.previous_header_hash.reversed().into(),
			curtime: block.time,
			bits: block.nbits,
			height: block.height,
			transactions: block.transactions.into_iter().map(Into::into).collect(),
			coinbasevalue: Some(block.coinbase_value),
			sizelimit: Some(block.size_limit),
			sigoplimit: Some(block.sigop_limit),
			..Default::default()
		}
	}
}

impl From<chain::IndexedTransaction> for BlockTemplateTransaction {
	fn from(transaction: chain::IndexedTransaction) -> Self {
		use ser::serialize;
		let serialize = serialize(&transaction.raw);
		BlockTemplateTransaction {
			data: RawTransaction::new(Vec::from((*serialize).clone())),
			..Default::default()
		}
	}
}


#[cfg(test)]
mod tests {
	use serde_json;
	use super::super::hash::H256;
	use super::super::bytes::Bytes;
	use rustc_serialize::hex::FromHex;
	use super::*;

	#[test]
	fn block_template_transaction_serialize() {
		assert_eq!(serde_json::to_string(&BlockTemplateTransaction {
			data: Bytes("00010203".from_hex().unwrap()),
			txid: None,
			hash: None,
			depends: None,
			fee: None,
			sigops: None,
			weight: None,
			required: false,
		}).unwrap(), r#"{"data":"00010203","txid":null,"hash":null,"depends":null,"fee":null,"sigops":null,"weight":null,"required":false}"#);
		assert_eq!(serde_json::to_string(&BlockTemplateTransaction {
			data: Bytes("00010203".from_hex().unwrap()),
			txid: Some(H256::from(1)),
			hash: Some(H256::from(2)),
			depends: Some(vec![1, 2]),
			fee: Some(100),
			sigops: Some(200),
			weight: Some(300),
			required: true,
		}).unwrap(), r#"{"data":"00010203","txid":"0100000000000000000000000000000000000000000000000000000000000000","hash":"0200000000000000000000000000000000000000000000000000000000000000","depends":[1,2],"fee":100,"sigops":200,"weight":300,"required":true}"#);
	}

	#[test]
	fn block_template_transaction_deserialize() {
		assert_eq!(
			serde_json::from_str::<BlockTemplateTransaction>(r#"{"data":"00010203","txid":null,"hash":null,"depends":null,"fee":null,"sigops":null,"weight":null,"required":false}"#).unwrap(),
			BlockTemplateTransaction {
				data: Bytes("00010203".from_hex().unwrap()),
				txid: None,
				hash: None,
				depends: None,
				fee: None,
				sigops: None,
				weight: None,
				required: false,
			});
		assert_eq!(
			serde_json::from_str::<BlockTemplateTransaction>(r#"{"data":"00010203","txid":"0100000000000000000000000000000000000000000000000000000000000000","hash":"0200000000000000000000000000000000000000000000000000000000000000","depends":[1,2],"fee":100,"sigops":200,"weight":300,"required":true}"#).unwrap(),
			BlockTemplateTransaction {
				data: Bytes("00010203".from_hex().unwrap()),
				txid: Some(H256::from(1)),
				hash: Some(H256::from(2)),
				depends: Some(vec![1, 2]),
				fee: Some(100),
				sigops: Some(200),
				weight: Some(300),
				required: true,
			});
	}

	#[test]
	fn block_template_serialize() {
		assert_eq!(serde_json::to_string(&BlockTemplate {
			version: 0,
			rules: None,
			vbavailable: None,
			vbrequired: None,
			previousblockhash: H256::default(),
			transactions: vec![],
			coinbaseaux: None,
			coinbasevalue: None,
			coinbasetxn: None,
			target: H256::default(),
			mintime: None,
			mutable: None,
			noncerange: None,
			sigoplimit: None,
			sizelimit: None,
			weightlimit: None,
			curtime: 100,
			bits: 200,
			height: 300,
		}).unwrap(), r#"{"version":0,"rules":null,"vbavailable":null,"vbrequired":null,"previousblockhash":"0000000000000000000000000000000000000000000000000000000000000000","transactions":[],"coinbaseaux":null,"coinbasevalue":null,"coinbasetxn":null,"target":"0000000000000000000000000000000000000000000000000000000000000000","mintime":null,"mutable":null,"noncerange":null,"sigoplimit":null,"sizelimit":null,"weightlimit":null,"curtime":100,"bits":200,"height":300}"#);
		assert_eq!(serde_json::to_string(&BlockTemplate {
			version: 0,
			rules: Some(vec!["a".to_owned()]),
			vbavailable: Some(vec![("b".to_owned(), 5)].into_iter().collect()),
			vbrequired: Some(10),
			previousblockhash: H256::from(10),
			transactions: vec![BlockTemplateTransaction {
				data: Bytes("00010203".from_hex().unwrap()),
				txid: None,
				hash: None,
				depends: None,
				fee: None,
				sigops: None,
				weight: None,
				required: false,
			}],
			coinbaseaux: Some(vec![("c".to_owned(), "d".to_owned())].into_iter().collect()),
			coinbasevalue: Some(30),
			coinbasetxn: Some(BlockTemplateTransaction {
				data: Bytes("555555".from_hex().unwrap()),
				txid: Some(H256::from(44)),
				hash: Some(H256::from(55)),
				depends: Some(vec![1]),
				fee: Some(300),
				sigops: Some(400),
				weight: Some(500),
				required: true,
			}),
			target: H256::from(100),
			mintime: Some(7),
			mutable: Some(vec!["afg".to_owned()]),
			noncerange: Some("00000000ffffffff".to_owned()),
			sigoplimit: Some(45),
			sizelimit: Some(449),
			weightlimit: Some(523),
			curtime: 100,
			bits: 200,
			height: 300,
		}).unwrap(), r#"{"version":0,"rules":["a"],"vbavailable":{"b":5},"vbrequired":10,"previousblockhash":"0a00000000000000000000000000000000000000000000000000000000000000","transactions":[{"data":"00010203","txid":null,"hash":null,"depends":null,"fee":null,"sigops":null,"weight":null,"required":false}],"coinbaseaux":{"c":"d"},"coinbasevalue":30,"coinbasetxn":{"data":"555555","txid":"2c00000000000000000000000000000000000000000000000000000000000000","hash":"3700000000000000000000000000000000000000000000000000000000000000","depends":[1],"fee":300,"sigops":400,"weight":500,"required":true},"target":"6400000000000000000000000000000000000000000000000000000000000000","mintime":7,"mutable":["afg"],"noncerange":"00000000ffffffff","sigoplimit":45,"sizelimit":449,"weightlimit":523,"curtime":100,"bits":200,"height":300}"#);
	}

	#[test]
	fn block_template_deserialize() {
		assert_eq!(
			serde_json::from_str::<BlockTemplate>(r#"{"version":0,"rules":null,"vbavailable":null,"vbrequired":null,"previousblockhash":"0000000000000000000000000000000000000000000000000000000000000000","transactions":[],"coinbaseaux":null,"coinbasevalue":null,"coinbasetxn":null,"target":"0000000000000000000000000000000000000000000000000000000000000000","mintime":null,"mutable":null,"noncerange":null,"sigoplimit":null,"sizelimit":null,"weightlimit":null,"curtime":100,"bits":200,"height":300}"#).unwrap(),
			BlockTemplate {
				version: 0,
				rules: None,
				vbavailable: None,
				vbrequired: None,
				previousblockhash: H256::default(),
				transactions: vec![],
				coinbaseaux: None,
				coinbasevalue: None,
				coinbasetxn: None,
				target: H256::default(),
				mintime: None,
				mutable: None,
				noncerange: None,
				sigoplimit: None,
				sizelimit: None,
				weightlimit: None,
				curtime: 100,
				bits: 200,
				height: 300,
			});
		assert_eq!(
			serde_json::from_str::<BlockTemplate>(r#"{"version":0,"rules":["a"],"vbavailable":{"b":5},"vbrequired":10,"previousblockhash":"0a00000000000000000000000000000000000000000000000000000000000000","transactions":[{"data":"00010203","txid":null,"hash":null,"depends":null,"fee":null,"sigops":null,"weight":null,"required":false}],"coinbaseaux":{"c":"d"},"coinbasevalue":30,"coinbasetxn":{"data":"555555","txid":"2c00000000000000000000000000000000000000000000000000000000000000","hash":"3700000000000000000000000000000000000000000000000000000000000000","depends":[1],"fee":300,"sigops":400,"weight":500,"required":true},"target":"6400000000000000000000000000000000000000000000000000000000000000","mintime":7,"mutable":["afg"],"noncerange":"00000000ffffffff","sigoplimit":45,"sizelimit":449,"weightlimit":523,"curtime":100,"bits":200,"height":300}"#).unwrap(),
			BlockTemplate {
				version: 0,
				rules: Some(vec!["a".to_owned()]),
				vbavailable: Some(vec![("b".to_owned(), 5)].into_iter().collect()),
				vbrequired: Some(10),
				previousblockhash: H256::from(10),
				transactions: vec![BlockTemplateTransaction {
					data: Bytes("00010203".from_hex().unwrap()),
					txid: None,
					hash: None,
					depends: None,
					fee: None,
					sigops: None,
					weight: None,
					required: false,
				}],
				coinbaseaux: Some(vec![("c".to_owned(), "d".to_owned())].into_iter().collect()),
				coinbasevalue: Some(30),
				coinbasetxn: Some(BlockTemplateTransaction {
					data: Bytes("555555".from_hex().unwrap()),
					txid: Some(H256::from(44)),
					hash: Some(H256::from(55)),
					depends: Some(vec![1]),
					fee: Some(300),
					sigops: Some(400),
					weight: Some(500),
					required: true,
				}),
				target: H256::from(100),
				mintime: Some(7),
				mutable: Some(vec!["afg".to_owned()]),
				noncerange: Some("00000000ffffffff".to_owned()),
				sigoplimit: Some(45),
				sizelimit: Some(449),
				weightlimit: Some(523),
				curtime: 100,
				bits: 200,
				height: 300,
			});
	}
}<|MERGE_RESOLUTION|>--- conflicted
+++ resolved
@@ -1,12 +1,7 @@
 use std::collections::HashMap;
 use super::hash::H256;
-<<<<<<< HEAD
-use super::raw_transaction::RawTransaction;
 use chain;
-=======
 use super::transaction::RawTransaction;
-use db;
->>>>>>> bd517525
 use miner;
 
 /// Block template as described in:
