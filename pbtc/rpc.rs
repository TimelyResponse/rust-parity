--- conflicted
+++ resolved
@@ -5,20 +5,14 @@
 use network::Magic;
 use std::io;
 use sync;
-<<<<<<< HEAD
 use db;
-=======
 use p2p;
->>>>>>> e61c80f3
 
 pub struct Dependencies {
 	pub network: Magic,
 	pub local_sync_node: sync::LocalNodeRef,
-<<<<<<< HEAD
 	pub storage: db::SharedStore,
-=======
 	pub p2p_context: Arc<p2p::Context>,
->>>>>>> e61c80f3
 }
 
 #[derive(Debug, PartialEq)]
