--- conflicted
+++ resolved
@@ -6,11 +6,7 @@
 use crypto::dhash256;
 use hash::H256;
 
-<<<<<<< HEAD
-#[derive(Clone, PartialEq)]
-=======
 #[derive(PartialEq, Clone)]
->>>>>>> e3ea5ad4
 pub struct BlockHeader {
 	pub version: u32,
 	pub previous_header_hash: H256,
